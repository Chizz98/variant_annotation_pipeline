"""

"""
import os
import subprocess
import gzip
import re


def parse_gene_tsv(gene_vcf_fn: str) -> list:
    """ Reads gene name, position, and start and end positions from a csv

    :param gene_vcf_fn: Filename of the input csv
    :return: list of gene names
    """
    out_list = []

    with open(gene_vcf_fn, "r") as infile:
        header = infile.readline().strip("\n").split("\t")
        for line in infile:
            line = line.strip("\n").split("\t")
            gene = line[2]
            if gene.startswith("LOC"):
                out_list.append(gene)
    return out_list


def query_feature_table(feature_table_fn: str, genes: list):
    """

    :param feature_table_fn:
    :param genes:
    :return:
    """
<<<<<<< HEAD
    out_dict = {}
=======
    gene_dict = {}
    protein_dict = {}
>>>>>>> 6c7eb56a

    with open(feature_table_fn, "r") as infile:
        for line in infile:
            line = line.strip().split("\t")
<<<<<<< HEAD
            print(line)
=======
            gene_name = line[14]
            feature = line[0]
            if gene_name in genes:
                gene = list(set(line) & set(genes))[0]
                chr, start_pos, stop_pos = line[6:9]
                if feature == "gene":
                    gene_dict[gene] = [chr, start_pos, stop_pos]
                if feature == "mRNA":
                    protein_id = line[12]
                    mrna_id = line[10]
                    protein_dict[protein_id] = [gene, mrna_id, chr, start_pos, stop_pos]
    return (gene_dict, protein_dict)
>>>>>>> 6c7eb56a


def extract_gene(
        chromosome: str,
        start_pos: int,
        end_pos: int,
        vcf_fn: str,
        out_fn: str,
        run_dry: bool = False
):
    """ Runs a bcftools command to extract given position from input vcf

    :param chromosome: Contig name
    :param start_pos: Start of region to extract
    :param end_pos: End of region to extract
    :param vcf_fn: Filename of the input vcf
    :param out_fn: Filename of the out vcf
    :param run_dry: If True, prints command to std out instead of excecuting it
    :return: None, runs bcftools to write an output file
    """
    command = f"bcftools view -r {chromosome}:{start_pos}-{end_pos} {vcf_fn} " \
              f"-Oz -o {out_fn}"

    if run_dry:
        print(command)
    else:
        subprocess.run(command, shell=True)


def parse_snpeff_to_provean(snpeff_vcf_fn: str) -> dict:
    """ Takes a snpeff annotated vcf and writes provean compatible variant file

    :param snpeff_vcf_fn: snpeff annotated vcf filename
    :return: dictionary with transcript ids as keys and provean formatted
    variants as values
    """
    open_vcf = gzip.open if snpeff_vcf_fn.endswith(".gz") else open

    out_dict = {}

    with open_vcf(snpeff_vcf_fn, "r") as vcf:
        for line in vcf:
            # Skip vcf header
            if line.startswith("#"):
                continue

            line = line.split()
            info_field = line[7]
            re_match = re.match(r".*(ANN[^;]+)", info_field)
            annotations = re_match.groups()[0].split(",")

            for annotation in annotations:
                annotation = annotation.split("|")
                # Skip non moderate annotations
                if not annotation[2] == "MODERATE":
                    continue
                rna_id = annotation[6].replace("rna-", "")
                aa_change = annotation[10]

                variant = var_snpeff_to_provean(aa_change)

                if rna_id in out_dict:
                    out_dict[rna_id] += [variant]
                else:
                    out_dict[rna_id] = [variant]
    return out_dict


def var_snpeff_to_provean(snpeff_var: str) -> str:
    """ Changes snpeff variant format to provean variant format

    :param snpeff_var: variant in snpeff format
    :return: variant in provean format
    """
    aa_lut = {
        'Ala': 'A', 'Cys': 'C', 'Asp': 'D', 'Glu': 'E', 'Phe': 'F',
        'Gly': 'G', 'His': 'H', 'Ile': 'I', 'Lys': 'K', 'Leu': 'L',
        'Met': 'M', 'Asn': 'N', 'Pro': 'P', 'Gln': 'Q', 'Arg': 'R',
        'Ser': 'S', 'Thr': 'T', 'Val': 'V', 'Trp': 'W', 'Tyr': 'Y'
    }

    variant = None

    # Single substitution
    m_sub = re.match(r"p\.([A-Z][a-z]{2})(\d+)([A-Z][a-z]{2})$",
                     snpeff_var)
    if m_sub:
        ref = aa_lut[m_sub.group(1)]
        pos = m_sub.group(2)
        alt = aa_lut[m_sub.group(3)]
        variant = f"{ref}{pos}{alt}"

    # Deletion
    m_del = re.match(
        r"p\.([A-Z][a-z]{2})(\d+)(?:_([A-Z][a-z]{2})(\d+))?del$",
        snpeff_var)
    if m_del:
        start = m_del.group(2)
        end = m_del.group(4) if m_del.group(4) else start
        variant = f"DEL{start}" if start == end \
            else f"DEL{start}_{end}"

    # Insertion
    m_ins = re.match(
        r"p\.([A-Z][a-z]{2})(\d+)_([A-Z][a-z]{2})(\d+)ins"
        r"([A-Za-z]+)$",
        snpeff_var)
    if m_ins:
        start = m_ins.group(2)
        end = m_ins.group(4)
        inserted_aa_3 = re.findall(r"[A-Z][a-z]{2}", m_ins.group(5))
        inserted_aa_1 = ''.join(
            [aa_lut[aa] for aa in inserted_aa_3])
        variant = f"INS{start}_{end}:{inserted_aa_1}"
    return variant


def extract_protein_sequences(protein_fa_fn: str, protein_ids: list, out_fn: str):
    in_prot_of_interest = False
    out_lines = []
    out_dict = {}
    with open(protein_fa_fn, "r") as infile:
        for line in infile:
            if line.startswith(">"):
                fasta_header = line.strip().split(" ")
                protein_id = fasta_header[0].replace(">", "")
                if protein_id in protein_ids:
                    in_prot_of_interest = True
                    out_dict[protein_id] = line.strip()
                    line = f">{protein_id}\n"
                else:
                    in_prot_of_interest = False
            if in_prot_of_interest:
                out_lines.append(line)
    with open(out_fn, "w") as outfile:
        for line in out_lines:
            outfile.write(line)
    return out_dict


def write_regions_file(gene_dict: dict, out_fn: str):
    with open(out_fn, "w") as outfile:
        for value in gene_dict.values():
            outfile.write("\t".join(value) + "\n")


def main():
    # Get cmd arguments

    gene_dir = "genes"
    protein_dir = "proteins"
    if not os.path.exists(gene_dir):
        os.mkdir(gene_dir)
    if not os.path.exists(protein_dir):
        os.mkdir(protein_dir)

    # Parse input file
    gene_list = parse_gene_tsv("genes_test.txt")
    
    # Parse feature table
    gene_dict, protein_dict = query_feature_table("../GCF_002870075.3_Lsat_Salinas_v8_feature_table.txt", gene_list)
    
    # Extract protein sequences
    protein_fa = "proteins/protein.fa"
    
    protein_fasta_lut = extract_protein_sequences("../GCF_002870075.3_Lsat_Salinas_v8_protein.faa", list(protein_dict.keys()), protein_fa)
    
    # Extract regions of interest from annotated vcf
    regions_file = "genes/regions.txt"
    input_vcf = "../Lser_200_filtered_missing_lt100_het_lt20.ann.vcf.gz"
    out_vcf = "genes/test.ann.vcf"

    write_regions_file(gene_dict, regions_file)
    bcftools_cmd = f"bcftools view -R {regions_file} {input_vcf} -o {out_vcf}"
    subprocess.run(bcftools_cmd, shell=True)
    
    # Write provean variant file
    prov_variant_file = "proteins/provean_vars.txt"
    
    out_dict = parse_snpeff_to_provean(out_vcf)
    with open(prov_variant_file, "w") as outfile:
        for mrna_id, prov_variants in out_dict.items():
            protein_id_match = None
            for protein_id, prot_vals in protein_dict.items():
                if mrna_id in prot_vals:
                    protein_id_match = protein_id
            if protein_id_match is not None:
                for variant in prov_variants:
                    if variant is not None:
                        outfile.write(f"{protein_id_match}\t{variant}\n")
    
    # Run interpro query
    interpro_cmd = f"interproscan.sh -i {protein_fa} -f tsv -dp -appl Pfam"
    #subprocess.run(interpro_cmd, shell=True)

    """
    # Extract genes
    extract_gene("CHR", 12, 13, "infile", "outfile", True)

    # Write provean variant file
    parse_snpeff_to_provean("test_gene.ann.vcf")
    """


if __name__ == "__main__":
    main()<|MERGE_RESOLUTION|>--- conflicted
+++ resolved
@@ -32,19 +32,12 @@
     :param genes:
     :return:
     """
-<<<<<<< HEAD
-    out_dict = {}
-=======
     gene_dict = {}
     protein_dict = {}
->>>>>>> 6c7eb56a
 
     with open(feature_table_fn, "r") as infile:
         for line in infile:
             line = line.strip().split("\t")
-<<<<<<< HEAD
-            print(line)
-=======
             gene_name = line[14]
             feature = line[0]
             if gene_name in genes:
@@ -57,7 +50,6 @@
                     mrna_id = line[10]
                     protein_dict[protein_id] = [gene, mrna_id, chr, start_pos, stop_pos]
     return (gene_dict, protein_dict)
->>>>>>> 6c7eb56a
 
 
 def extract_gene(
